--- conflicted
+++ resolved
@@ -8,7 +8,7 @@
 	--dark-color: #111827;
 	--darker-color: #030712;
 	--light-color: #f9fafb;
-	
+
 	/* Gray Scale */
 	--gray-100: #f3f4f6;
 	--gray-200: #e5e7eb;
@@ -19,7 +19,7 @@
 	--gray-700: #374151;
 	--gray-800: #1f2937;
 	--gray-900: #111827;
-	
+
 	/* Status Colors */
 	--success-color: #10b981;
 	--success-hover: #059669;
@@ -27,23 +27,26 @@
 	--warning-hover: #d97706;
 	--danger-color: #ef4444;
 	--danger-hover: #dc2626;
-	
+
 	/* Design Tokens */
 	--border-radius-sm: 8px;
 	--border-radius: 12px;
 	--border-radius-lg: 16px;
 	--shadow-sm: 0 1px 2px 0 rgba(0, 0, 0, 0.25);
-	--shadow-md: 0 4px 6px -1px rgba(0, 0, 0, 0.3), 0 2px 4px -1px rgba(0, 0, 0, 0.16);
-	--shadow-lg: 0 10px 15px -3px rgba(0, 0, 0, 0.3), 0 4px 6px -2px rgba(0, 0, 0, 0.15);
-	
+	--shadow-md: 0 4px 6px -1px rgba(0, 0, 0, 0.3),
+		0 2px 4px -1px rgba(0, 0, 0, 0.16);
+	--shadow-lg: 0 10px 15px -3px rgba(0, 0, 0, 0.3),
+		0 4px 6px -2px rgba(0, 0, 0, 0.15);
+
 	/* Transitions */
 	--transition-fast: all 0.2s ease;
 	--transition: all 0.3s ease;
 	--transition-slow: all 0.5s ease;
-	
+
 	/* Typography */
-	--font-sans: 'Poppins', -apple-system, BlinkMacSystemFont, 'Segoe UI', Roboto, 'Helvetica Neue', Arial, sans-serif;
-	
+	--font-sans: 'Poppins', -apple-system, BlinkMacSystemFont, 'Segoe UI', Roboto,
+		'Helvetica Neue', Arial, sans-serif;
+
 	/* Dark Theme (Default) */
 	--bg-primary: var(--dark-color);
 	--bg-secondary: var(--gray-800);
@@ -51,7 +54,7 @@
 	--text-primary: var(--gray-100);
 	--text-secondary: var(--gray-300);
 	--border-color: var(--gray-700);
-	
+
 	/* RGB Values for Transparency */
 	--bg-primary-rgb: 17, 24, 39;
 	--bg-secondary-rgb: 31, 41, 55;
@@ -67,9 +70,11 @@
 	--text-secondary: #495057;
 	--border-color: #dee2e6;
 	--shadow-sm: 0 1px 3px rgba(0, 0, 0, 0.12);
-	--shadow-md: 0 4px 6px -1px rgba(0, 0, 0, 0.1), 0 2px 4px -1px rgba(0, 0, 0, 0.06);
-	--shadow-lg: 0 10px 25px -5px rgba(0, 0, 0, 0.1), 0 8px 10px -6px rgba(0, 0, 0, 0.05);
-	
+	--shadow-md: 0 4px 6px -1px rgba(0, 0, 0, 0.1),
+		0 2px 4px -1px rgba(0, 0, 0, 0.06);
+	--shadow-lg: 0 10px 25px -5px rgba(0, 0, 0, 0.1),
+		0 8px 10px -6px rgba(0, 0, 0, 0.05);
+
 	/* Light Theme RGB Values */
 	--bg-primary-rgb: 255, 255, 255;
 	--bg-secondary-rgb: 248, 249, 250;
@@ -627,14 +632,14 @@
 
 /* AI Prompt */
 .ai-input-container {
-    display: flex;
-    flex-direction: column;
-    gap: 15px;
-    margin-bottom: 20px;
+	display: flex;
+	flex-direction: column;
+	gap: 15px;
+	margin-bottom: 20px;
 }
 
 #ai-generate {
-    margin-top: 10px;  /* Add some space above the button */
+	margin-top: 10px; /* Add some space above the button */
 }
 
 #ai-prompt {
@@ -658,260 +663,262 @@
 }
 
 .ai-preview {
-    min-height: 400px;
-    max-height: 80vh;
-    background-color: var(--bg-tertiary);
-    border-radius: var(--border-radius);
-    display: flex;
-    flex-direction: column;
-    align-items: center;
-    justify-content: flex-start;
-    box-shadow: var(--shadow-sm);
-    padding: 20px;
-    position: relative;
-    gap: 20px;
-    transition: all 0.3s ease;
+	min-height: 400px;
+	max-height: 80vh;
+	background-color: var(--bg-tertiary);
+	border-radius: var(--border-radius);
+	display: flex;
+	flex-direction: column;
+	align-items: center;
+	justify-content: flex-start;
+	box-shadow: var(--shadow-sm);
+	padding: 20px;
+	position: relative;
+	gap: 20px;
+	transition: all 0.3s ease;
 }
 
 .ai-preview.editing {
-    max-height: none;
-    overflow-y: hidden;
+	max-height: none;
+	overflow-y: hidden;
 }
 
 .editor-tools {
-    width: 300px;
-    max-height: 70vh;
-    overflow-y: auto;
-    padding: 15px;
-    background-color: var(--bg-secondary);
-    border-radius: var(--border-radius-md);
-    box-shadow: 0 2px 8px rgba(0, 0, 0, 0.1);
+	width: 300px;
+	max-height: 70vh;
+	overflow-y: auto;
+	padding: 15px;
+	background-color: var(--bg-secondary);
+	border-radius: var(--border-radius-md);
+	box-shadow: 0 2px 8px rgba(0, 0, 0, 0.1);
 }
 
 .tool-categories {
-    display: flex;
-    flex-direction: column;
-    gap: 10px;
+	display: flex;
+	flex-direction: column;
+	gap: 10px;
 }
 
 .tool-category {
-    display: flex;
-    flex-direction: column;
-    gap: 5px;
+	display: flex;
+	flex-direction: column;
+	gap: 5px;
 }
 
 .category-btn {
-    display: flex;
-    align-items: center;
-    padding: 12px 15px;
-    background-color: var(--bg-primary);
-    border: 1px solid var(--border-color);
-    border-radius: var(--border-radius-sm);
-    color: var(--text-primary);
-    cursor: pointer;
-    transition: all 0.2s ease;
-    width: 100%;
-    position: relative;
-    justify-content: space-between;
+	display: flex;
+	align-items: center;
+	padding: 12px 15px;
+	background-color: var(--bg-primary);
+	border: 1px solid var(--border-color);
+	border-radius: var(--border-radius-sm);
+	color: var(--text-primary);
+	cursor: pointer;
+	transition: all 0.2s ease;
+	width: 100%;
+	position: relative;
+	justify-content: space-between;
 }
 
 .category-btn .btn-content {
-    display: flex;
-    align-items: center;
-    gap: 10px;
+	display: flex;
+	align-items: center;
+	gap: 10px;
 }
 
 .category-btn i {
-    font-size: 1.1rem;
-    color: var(--primary-color);
+	font-size: 1.1rem;
+	color: var(--primary-color);
 }
 
 .category-btn span {
-    font-weight: 500;
+	font-weight: 500;
 }
 
 .category-btn .arrow {
-    font-size: 1rem;
-    color: var(--text-secondary);
-    transition: transform 0.3s ease;
+	font-size: 1rem;
+	color: var(--text-secondary);
+	transition: transform 0.3s ease;
 }
 
 .category-btn:hover {
-    background-color: var(--bg-hover);
+	background-color: var(--bg-hover);
 }
 
 .category-btn:hover .arrow {
-    color: var(--primary-color);
+	color: var(--primary-color);
 }
 
 .category-btn.active {
-    background-color: var(--primary-color);
-    color: white;
-    border-color: var(--primary-color);
+	background-color: var(--primary-color);
+	color: white;
+	border-color: var(--primary-color);
 }
 
 .category-btn.active i,
 .category-btn.active .arrow {
-    color: white;
+	color: white;
 }
 
 .category-btn.active .arrow {
-    transform: rotate(180deg);
-    color: white;
+	transform: rotate(180deg);
+	color: white;
 }
 
 .category-options {
-    max-height: 0;
-    overflow: hidden;
-    transition: max-height 0.4s cubic-bezier(0, 1, 0, 1), opacity 0.3s ease-in-out, padding 0.3s ease-in-out;
-    background-color: var(--bg-primary);
-    border-radius: var(--border-radius-sm);
-    border: 1px solid var(--border-color);
-    opacity: 0;
-    padding: 0;
-    border-top: none;
-    border-top-left-radius: 0;
-    border-top-right-radius: 0;
-    margin-top: -1px;
+	max-height: 0;
+	overflow: hidden;
+	transition: max-height 0.4s cubic-bezier(0, 1, 0, 1), opacity 0.3s ease-in-out,
+		padding 0.3s ease-in-out;
+	background-color: var(--bg-primary);
+	border-radius: var(--border-radius-sm);
+	border: 1px solid var(--border-color);
+	opacity: 0;
+	padding: 0;
+	border-top: none;
+	border-top-left-radius: 0;
+	border-top-right-radius: 0;
+	margin-top: -1px;
 }
 
 .category-options.show {
-    max-height: 1000px;
-    opacity: 1;
-    padding: 10px 0;
-    transition: max-height 0.6s ease-in-out, opacity 0.3s ease-in-out, padding 0.3s ease-in-out;
+	max-height: 1000px;
+	opacity: 1;
+	padding: 10px 0;
+	transition: max-height 0.6s ease-in-out, opacity 0.3s ease-in-out,
+		padding 0.3s ease-in-out;
 }
 
 .adjust-tool {
-    padding: 15px;
-    border-bottom: 1px solid var(--border-color);
+	padding: 15px;
+	border-bottom: 1px solid var(--border-color);
 }
 
 .adjust-tool:last-child {
-    border-bottom: none;
+	border-bottom: none;
 }
 
 .adjust-tool label {
-    display: block;
-    margin-bottom: 8px;
-    color: var(--text-primary);
-    font-size: 0.9rem;
-    font-weight: 500;
+	display: block;
+	margin-bottom: 8px;
+	color: var(--text-primary);
+	font-size: 0.9rem;
+	font-weight: 500;
 }
 
 .adjust-tool .slider {
-    width: 100%;
-    height: 6px;
-    background: var(--border-color);
-    border-radius: 3px;
-    outline: none;
-    -webkit-appearance: none;
-    margin: 0;
+	width: 100%;
+	height: 6px;
+	background: var(--border-color);
+	border-radius: 3px;
+	outline: none;
+	-webkit-appearance: none;
+	margin: 0;
 }
 
 .adjust-tool .slider::-webkit-slider-thumb {
-    -webkit-appearance: none;
-    width: 18px;
-    height: 18px;
-    background: var(--primary-color);
-    border-radius: 50%;
-    cursor: pointer;
-    box-shadow: 0 2px 5px rgba(0, 0, 0, 0.2);
-    transition: all 0.2s ease;
+	-webkit-appearance: none;
+	width: 18px;
+	height: 18px;
+	background: var(--primary-color);
+	border-radius: 50%;
+	cursor: pointer;
+	box-shadow: 0 2px 5px rgba(0, 0, 0, 0.2);
+	transition: all 0.2s ease;
 }
 
 .adjust-tool .slider::-webkit-slider-thumb:hover {
-    transform: scale(1.1);
-    background-color: var(--primary-hover);
+	transform: scale(1.1);
+	background-color: var(--primary-hover);
 }
 
 .tool-button {
-    display: flex;
-    align-items: center;
-    gap: 10px;
-    padding: 12px 15px;
-    background: none;
-    border: none;
-    border-bottom: 1px solid var(--border-color);
-    color: var(--text-primary);
-    cursor: pointer;
-    transition: all 0.2s ease;
-    width: 100%;
-    text-align: left;
+	display: flex;
+	align-items: center;
+	gap: 10px;
+	padding: 12px 15px;
+	background: none;
+	border: none;
+	border-bottom: 1px solid var(--border-color);
+	color: var(--text-primary);
+	cursor: pointer;
+	transition: all 0.2s ease;
+	width: 100%;
+	text-align: left;
 }
 
 .tool-button:last-child {
-    border-bottom: none;
+	border-bottom: none;
 }
 
 .tool-button i {
-    font-size: 1.1rem;
-    color: var(--primary-color);
-    width: 20px;
-    text-align: center;
+	font-size: 1.1rem;
+	color: var(--primary-color);
+	width: 20px;
+	text-align: center;
 }
 
 .tool-button span {
-    font-size: 0.95rem;
+	font-size: 0.95rem;
 }
 
 .tool-button:hover {
-    background-color: var(--bg-hover);
-    color: var(--primary-color);
+	background-color: var(--bg-hover);
+	color: var(--primary-color);
 }
 
 /* Scrollbar styling */
 .editor-tools::-webkit-scrollbar {
-    width: 6px;
+	width: 6px;
 }
 
 .editor-tools::-webkit-scrollbar-track {
-    background: var(--bg-primary);
-    border-radius: 3px;
+	background: var(--bg-primary);
+	border-radius: 3px;
 }
 
 .editor-tools::-webkit-scrollbar-thumb {
-    background: var(--border-color);
-    border-radius: 3px;
+	background: var(--border-color);
+	border-radius: 3px;
 }
 
 .editor-tools::-webkit-scrollbar-thumb:hover {
-    background: var(--primary-color);
+	background: var(--primary-color);
 }
 
 .image-editor-container {
-    background-color: var(--bg-primary);
-    border-radius: 12px;
-    width: 90%;
-    max-width: 1200px;
-    height: 80vh;
-    position: relative;
-    overflow: hidden;
-    display: flex;
-    flex-direction: column;
+	background-color: var(--bg-primary);
+	border-radius: 12px;
+	width: 90%;
+	max-width: 1200px;
+	height: 80vh;
+	position: relative;
+	overflow: hidden;
+	display: flex;
+	flex-direction: column;
 }
 
 .editor-main {
-    display: flex;
-    flex: 1;
-    overflow: hidden;
+	display: flex;
+	flex: 1;
+	overflow: hidden;
 }
 
 .editor-image-container {
-    flex: 1;
-    padding: 20px;
-    display: flex;
-    justify-content: center;
-    align-items: center;
-    background-color: var(--bg-secondary);
-    min-width: 60%;
-    overflow: hidden;
+	flex: 1;
+	padding: 20px;
+	display: flex;
+	justify-content: center;
+	align-items: center;
+	background-color: var(--bg-secondary);
+	min-width: 60%;
+	overflow: hidden;
 }
 
 .editor-image-container img {
-    max-width: 100%;
-    max-height: 100%;
-    object-fit: contain;
+	max-width: 100%;
+	max-height: 100%;
+	object-fit: contain;
 }
 
 .ai-preview img {
@@ -2895,396 +2902,4 @@
 	margin-top: 0.5rem;
 	max-width: 70%;
 	word-break: break-word;
-}
-
-<<<<<<< HEAD
-/* Add CSS for Material Settings */
-.material-settings {
-	padding: 1rem;
-	background-color: var(--surface-color);
-	border-radius: 8px;
-	margin-bottom: 1rem;
-	box-shadow: var(--soft-shadow);
-}
-
-.setting-group {
-	margin-bottom: 0.75rem;
-	display: flex;
-	align-items: center;
-	justify-content: space-between;
-}
-
-.setting-group label {
-	font-weight: 500;
-	color: var(--text-color);
-	margin-right: 1rem;
-}
-
-.material-select {
-	background-color: var(--input-bg);
-	color: var(--text-color);
-	border: 1px solid var(--border-color);
-	border-radius: 4px;
-	padding: 0.5rem;
-	font-family: 'Poppins', sans-serif;
-	cursor: pointer;
-	outline: none;
-	width: 150px;
-	transition: border-color 0.2s;
-}
-
-.material-select:hover {
-	border-color: var(--primary-color);
-}
-
-.material-select:focus {
-	border-color: var(--primary-color);
-	box-shadow: 0 0 0 2px rgba(var(--primary-color-rgb), 0.25);
-=======
-/* Image Editor Modal */
-.edit-confirm-modal,
-.image-editor-modal {
-	position: fixed;
-	top: 0;
-	left: 0;
-	width: 100%;
-	height: 100%;
-	background-color: rgba(0, 0, 0, 0.75);
-	display: none;
-	justify-content: center;
-	align-items: center;
-	z-index: 1000;
-	backdrop-filter: blur(5px);
-}
-
-.edit-confirm-dialog {
-	background-color: var(--bg-secondary);
-	padding: 20px;
-	border-radius: var(--border-radius);
-	max-width: 400px;
-	width: 90%;
-	box-shadow: var(--shadow-lg);
-}
-
-.edit-confirm-dialog h3 {
-	font-size: 1.2rem;
-	margin-bottom: 15px;
-	color: var(--text-primary);
-}
-
-.edit-confirm-buttons {
-	display: flex;
-	gap: 10px;
-	margin-top: 20px;
-}
-
-.edit-confirm-buttons button {
-	flex: 1;
-	padding: 10px;
-	border: none;
-	border-radius: var(--border-radius-sm);
-	cursor: pointer;
-	font-weight: 500;
-	transition: all 0.2s ease;
-}
-
-.edit-confirm-buttons .confirm-yes {
-	background-color: var(--primary-color);
-	color: white;
-}
-
-.edit-confirm-buttons .confirm-no {
-	background-color: var(--bg-tertiary);
-	color: var(--text-primary);
-}
-
-.image-editor-container {
-	background-color: var(--bg-secondary);
-	width: 95%;
-	height: 90%;
-	border-radius: var(--border-radius);
-	display: flex;
-	flex-direction: column;
-	position: relative;
-	box-shadow: var(--shadow-lg);
-}
-
-.editor-header {
-	display: flex;
-	justify-content: space-between;
-	align-items: center;
-	padding: 15px 20px;
-	border-bottom: 1px solid var(--border-color);
-}
-
-.editor-header h2 {
-	font-size: 1.3rem;
-	color: var(--text-primary);
-}
-
-.editor-close {
-	background: none;
-	border: none;
-	color: var(--text-primary);
-	font-size: 1.5rem;
-	cursor: pointer;
-	padding: 5px;
-	border-radius: 50%;
-	transition: all 0.2s ease;
-}
-
-.editor-close:hover {
-	background-color: var(--bg-tertiary);
-	transform: scale(1.1);
-}
-
-.editor-main {
-	flex: 1;
-	display: flex;
-	gap: 20px;
-	padding: 20px;
-	overflow: hidden;
-}
-
-.editor-image-container {
-	flex: 1;
-	display: flex;
-	justify-content: center;
-	align-items: center;
-	background-color: var(--bg-tertiary);
-	border-radius: var(--border-radius);
-	overflow: hidden;
-}
-
-.editor-image-container img {
-	max-width: 100%;
-	max-height: 100%;
-	object-fit: contain;
-}
-
-.editor-tools {
-	width: 280px;
-	background-color: var(--bg-tertiary);
-	border-radius: var(--border-radius);
-	padding: 15px;
-	overflow-y: auto;
-}
-
-.tool-group {
-	margin-bottom: 20px;
-}
-
-.tool-group-title {
-	font-size: 1rem;
-	font-weight: 600;
-	margin-bottom: 10px;
-	color: var(--text-primary);
-	display: flex;
-	align-items: center;
-	gap: 8px;
-}
-
-.tool-group-title i {
-	color: var(--primary-color);
-}
-
-.tool-button {
-	display: flex;
-	align-items: center;
-	gap: 10px;
-	width: 100%;
-	padding: 10px;
-	background-color: var(--bg-secondary);
-	border: none;
-	border-radius: var(--border-radius-sm);
-	color: var(--text-primary);
-	cursor: pointer;
-	margin-bottom: 8px;
-	transition: all 0.2s ease;
-}
-
-.tool-button:hover {
-	background-color: var(--primary-color);
-	color: white;
-	transform: translateX(5px);
-}
-
-.tool-button i {
-	font-size: 1.1rem;
-	width: 20px;
-	text-align: center;
-}
-
-.save-dialog {
-	position: fixed;
-	top: 50%;
-	left: 50%;
-	transform: translate(-50%, -50%);
-	background-color: var(--bg-secondary);
-	padding: 20px;
-	border-radius: var(--border-radius);
-	box-shadow: var(--shadow-lg);
-	z-index: 1001;
-	display: none;
-}
-
-.save-dialog-buttons {
-	display: flex;
-	gap: 10px;
-	margin-top: 15px;
-}
-
-.save-dialog-buttons button {
-	flex: 1;
-	padding: 8px;
-	border: none;
-	border-radius: var(--border-radius-sm);
-	cursor: pointer;
-	font-weight: 500;
-}
-
-.save-dialog-buttons .save-yes {
-	background-color: var(--success-color);
-	color: white;
-}
-
-.save-dialog-buttons .save-no {
-	background-color: var(--danger-color);
-	color: white;
-}
-
-.image-editor-modal {
-    position: fixed;
-    top: 0;
-    left: 0;
-    width: 100%;
-    height: 100%;
-    background-color: rgba(0, 0, 0, 0.8);
-    display: none;
-    justify-content: center;
-    align-items: center;
-    z-index: 1000;
-}
-
-.image-editor-container {
-    background-color: var(--bg-primary);
-    border-radius: 12px;
-    width: 90%;
-    max-width: 1200px;
-    height: 80vh;
-    position: relative;
-    overflow: hidden;
-    display: flex;
-    flex-direction: column;
-}
-
-.editor-main {
-    display: flex;
-    flex: 1;
-    overflow: hidden;
-}
-
-.editor-image-container {
-    flex: 1;
-    padding: 20px;
-    display: flex;
-    justify-content: center;
-    align-items: center;
-    background-color: var(--bg-secondary);
-    min-width: 60%;
-}
-
-.editor-image-container img {
-    max-width: 100%;
-    max-height: 100%;
-    object-fit: contain;
-}
-
-.editor-tools {
-    width: 300px;
-    padding: 20px;
-    background-color: var(--bg-tertiary);
-    overflow-y: auto;
-    border-left: 1px solid var(--border-color);
-}
-
-.editor-tools::-webkit-scrollbar {
-    width: 8px;
-}
-
-.editor-tools::-webkit-scrollbar-track {
-    background: var(--bg-secondary);
-    border-radius: 4px;
-}
-
-.editor-tools::-webkit-scrollbar-thumb {
-    background: var(--gray-400);
-    border-radius: 4px;
-}
-
-.editor-tools::-webkit-scrollbar-thumb:hover {
-    background: var(--gray-500);
-}
-
-.main-tools {
-    display: flex;
-    flex-direction: column;
-    gap: 10px;
-}
-
-.adjust-tools {
-    display: none;
-}
-
-.tool-button {
-    width: 100%;
-    padding: 12px;
-    border: 1px solid var(--border-color);
-    border-radius: 8px;
-    background-color: var(--bg-secondary);
-    color: var(--text-primary);
-    display: flex;
-    align-items: center;
-    gap: 10px;
-    cursor: pointer;
-    transition: all 0.2s ease;
-}
-
-.tool-button:hover {
-    background-color: var(--primary-color);
-    color: white;
-}
-
-.tool-button i {
-    width: 20px;
-}
-
-.adjust-tool {
-    display: flex;
-    flex-direction: column;
-    gap: 8px;
-}
-
-.adjust-tool .slider {
-    width: 100%;
-    margin-top: 8px;
-}
-
-.back-to-main {
-    margin-top: 20px;
-    padding: 10px;
-    background-color: var(--bg-secondary);
-    border: 1px solid var(--border-color);
-    border-radius: 8px;
-    color: var(--text-primary);
-    cursor: pointer;
-    display: flex;
-    align-items: center;
-    gap: 8px;
-    transition: all 0.2s ease;
-}
-
-.back-to-main:hover {
-    background-color: var(--bg-hover);
->>>>>>> 1875097f
 }